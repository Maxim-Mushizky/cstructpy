import struct
<<<<<<< HEAD
from typing import Any, Optional, Sequence, Self, Type
=======
from typing import Any, Optional, Sequence, Self
>>>>>>> 86e70f22
from abc import ABC

from .exceptions import ArraySizeError, CharArrayError


# Base primitive type class (same as before)
class PrimitiveType(ABC):
    """
    Abstract base class for primitive types that defines methods for validation, packing,
    and unpacking binary data.

    Attributes:
        _format_char (str): The format character used by the `struct` module for packing/unpacking.
        _min_value (int, optional): The minimum allowable value for the type.
        _max_value (int, optional): The maximum allowable value for the type.
        _size (int): The size of the type in bytes.
    """

    def __init__(self, format_char: str = '',
                 min_value: Optional[int] = None,
                 max_value: Optional[int] = None,
                 size: int = 0,
                 python_dtypes: Optional[Type | tuple[Type, ...]] = None
                 ) -> None:
        """
        Initializes a PrimitiveType with the given format character, optional min/max values, and size.

        Args:
            format_char (str): Format character for the type (e.g., 'i', 'f').
            min_value (int, optional): Minimum value allowed (for integer types).
            max_value (int, optional): Maximum value allowed (for integer types).
            size (int, optional): Size of the type in bytes.
        """
        self._format_char = format_char
        self._min_value = min_value
        self._max_value = max_value
        self._size = size
<<<<<<< HEAD
        self._python_dtype = python_dtypes
=======
>>>>>>> 86e70f22

    @property
    def format_char(self):
        return self._format_char

    @property
    def min_value(self):
        return self._min_value

    @property
    def max_value(self):
        return self._max_value

    @property
    def size(self):
        return self._size

    def __class_getitem__(cls, array_size: int) -> Self:
        """
        Intercepts the [] operator, returning a new class that represents an array of this type.

        Args:
            array_size (int): The size of the array.

        Returns:
            PrimitiveType: The instantiated class with augmented format_char and size to represent array
        """
        if array_size == 0:
            raise ArraySizeError('error: size of array is zero')

        if array_size < 0:
            raise ArraySizeError('error: size of array is negative')

        _cls_instance = cls()
        _cls_instance._size *= array_size
        _cls_instance._format_char = f'{array_size}{_cls_instance._format_char}'

        return _cls_instance

    def validate(self, value: Any) -> bool:
        """
        Validates the given value against the type's constraints (min/max).

        Args:
            value (Any): The value to validate.

        Raises:
            ValueError: If the value does not meet the type's constraints.

        Returns:
            bool: True if the value is valid.
        """
        if isinstance(value, Sequence):
            if len(self._format_char) <= 1:
                raise ArraySizeError(f"Array of length {len(value)} provided but expected a single value")
            if (expected_val := int(self.format_char[:-1])) != len(value):
                raise ArraySizeError(f"Expected array size of {expected_val}. Got {len(value)} instead")
            return all([self._validate_for_single_value(v) for v in value])
        return self._validate_for_single_value(value)

    def _validate_for_single_value(self, value: Any) -> bool:
<<<<<<< HEAD

        if self._python_dtype and not isinstance(value, self._python_dtype):
            raise TypeError(f"The value {value} isn't of type {self._python_dtype}")
=======
>>>>>>> 86e70f22
        if self._min_value is not None and value < self._min_value:
            raise ValueError(f"Value {value} is less than minimum {self._min_value}")
        if self._max_value is not None and value > self._max_value:
            raise ValueError(f"Value {value} is greater than maximum {self._max_value}")
        return True

    def pack(self, value: Any) -> bytes:
        self.validate(value)
        if isinstance(value, Sequence):
            return struct.pack(self._format_char, *value)
        return struct.pack(self._format_char, value)

    def unpack(self, data: bytes) -> Any:
        unpacked_object = struct.unpack(self._format_char, data)
        if len(unpacked_object) == 1:
            return unpacked_object[0]
        return unpacked_object


# Integer types
class INT8(PrimitiveType):
    def __init__(self):
        super().__init__('b', min_value=-128, max_value=127, size=1, python_dtypes=int)


class UINT8(PrimitiveType):
    def __init__(self):
        super().__init__('B', min_value=0, max_value=255, size=1, python_dtypes=int)


class INT16(PrimitiveType):
    def __init__(self):
        super().__init__('h', min_value=-32768, max_value=32767, size=2, python_dtypes=int)


class UINT16(PrimitiveType):
    def __init__(self):
        super().__init__('H', min_value=0, max_value=65535, size=2, python_dtypes=int)


class INT32(PrimitiveType):
    def __init__(self):
        super().__init__('i', min_value=-2147483648, max_value=2147483647, size=4, python_dtypes=int)


class UINT32(PrimitiveType):
    def __init__(self):
        super().__init__('I', min_value=0, max_value=4294967295, size=4, python_dtypes=int)


class INT64(PrimitiveType):
    def __init__(self):
        super().__init__('q', min_value=-9223372036854775808, max_value=9223372036854775807, size=8, python_dtypes=int)


class UINT64(PrimitiveType):
    def __init__(self):
        super().__init__('Q', min_value=0, max_value=18446744073709551615, size=8, python_dtypes=int)


# ====== Special dtypes ======

# Floating point types
class FLOAT(PrimitiveType):
    def __init__(self):
<<<<<<< HEAD
        super().__init__('f', size=4, python_dtypes=(int, float))
=======
        super().__init__('f', size=4)

    def validate(self, value: Any) -> bool:
        # For sequence
        if isinstance(value, Sequence):
            if len(self._format_char) <= 1:
                raise ArraySizeError(f"Array of length {len(value)} provided but expected a single value")
            for i, v in enumerate(value):
                if not isinstance(v, (int, float)):
                    raise ValueError(f"FLOAT at index {i} isn't DOUBLE, but {type(v)} instead")

        # For single case
        elif not isinstance(value, (int, float)):
            raise ValueError("FLOAT value must be a number")
        return True
>>>>>>> 86e70f22


class DOUBLE(PrimitiveType):
    def __init__(self):
<<<<<<< HEAD
        super().__init__('d', size=8, python_dtypes=(int, float))
=======
        super().__init__('d', size=8)

    def validate(self, value: Any) -> bool:
        # For sequence
        if isinstance(value, Sequence):
            if len(self._format_char) <= 1:
                raise ArraySizeError(f"Array of length {len(value)} provided but expected a single value")
            for i, v in enumerate(value):
                if not isinstance(v, (int, float)):
                    raise ArraySizeError(f"Value at index {i} isn't DOUBLE, but {type(v)} instead")

        # For single case
        elif not isinstance(value, (int, float)):
            raise ValueError("DOUBLE value must be a number")
        return True
>>>>>>> 86e70f22


# Character types
class CHAR(PrimitiveType):
    def __init__(self):
        super().__init__('c', size=1, python_dtypes=(str, bytes))

    def __class_getitem__(cls, item):
        raise CharArrayError()

    def __class_getitem__(cls, item):
        raise CharArrayError()

    def validate(self, value: Any) -> bool:
        if not isinstance(value, (str, bytes)) or len(str(value)) != 1:
            raise ValueError("CHAR must be a single character")
        return True

    def pack(self, value: Any) -> bytes:
        self.validate(value)
        if isinstance(value, str):
            return value.encode('ascii')
        return value

    def unpack(self, data: bytes) -> str:
        return super().unpack(data).decode('ascii')


class CharArray(PrimitiveType):
    def __init__(self, length: int):
        super().__init__(f'{length}s', size=length, python_dtypes=(str, bytes))
        self.length = length

    def validate(self, value: Any) -> bool:
        if not isinstance(value, (str, bytes)):
            raise ValueError("CHAR_ARRAY value must be string or bytes")
        if len(value) > self.length:
            raise ValueError(f"String length exceeds {self.length} characters")
        return True

    def pack(self, value: Any) -> bytes:
        self.validate(value)
        if isinstance(value, str):
            return value.encode('ascii').ljust(self.length, b'\x00')
        return value.ljust(self.length, b'\x00')

    def unpack(self, data: bytes) -> str:
        result = super().unpack(data)
        if isinstance(result, bytes):
            # Remove null padding and decode
            return result.rstrip(b'\x00').decode('ascii')
        return result


# Boolean type
class BOOL(PrimitiveType):
    def __init__(self):
        super().__init__('?', size=1, python_dtypes=bool)

    def validate(self, value: Any) -> bool:
        # For sequence
        if isinstance(value, Sequence):
            if len(self._format_char) <= 1:
                raise ArraySizeError(f"Array of length {len(value)} provided but expected a single value")

            for i, v in enumerate(value):
                if not isinstance(v, bool):
                    raise ValueError(f"Value at index {i} isn't BOOL, but {type(v)} instead")
        # For single case
        elif not isinstance(value, bool):
            raise ValueError("BOOL value must be True or False")
        return True


# Padding type (for alignment)
class PADDING(PrimitiveType):
    def __init__(self, size: int):
        super().__init__(f'{size}x', size=size)

    def validate(self, value: Any) -> bool:
        return True

    def pack(self, value: Any = None) -> bytes:
        return b'\x00' * self._size

    def unpack(self, data: bytes) -> None:
        return None<|MERGE_RESOLUTION|>--- conflicted
+++ resolved
@@ -1,9 +1,6 @@
 import struct
-<<<<<<< HEAD
 from typing import Any, Optional, Sequence, Self, Type
-=======
 from typing import Any, Optional, Sequence, Self
->>>>>>> 86e70f22
 from abc import ABC
 
 from .exceptions import ArraySizeError, CharArrayError
@@ -41,10 +38,50 @@
         self._min_value = min_value
         self._max_value = max_value
         self._size = size
-<<<<<<< HEAD
         self._python_dtype = python_dtypes
-=======
->>>>>>> 86e70f22
+
+    @property
+    def format_char(self):
+        return self._format_char
+
+    @property
+    def min_value(self):
+        return self._min_value
+
+    @property
+    def max_value(self):
+        return self._max_value
+
+    @property
+    def size(self):
+        return self._size
+
+    def __class_getitem__(cls, array_size: int) -> Self:
+        """
+        Intercepts the [] operator, returning a new class that represents an array of this type.
+
+        Args:
+            array_size (int): The size of the array.
+
+        Returns:
+            PrimitiveType: The instantiated class with augmented format_char and size to represent array
+        """
+        if array_size == 0:
+            raise ArraySizeError('error: size of array is zero')
+
+        if array_size < 0:
+            raise ArraySizeError('error: size of array is negative')
+
+        _cls_instance = cls()
+        _cls_instance._size *= array_size
+        _cls_instance._format_char = f'{array_size}{_cls_instance._format_char}'
+
+        return _cls_instance
+        self._format_char = format_char
+        self._min_value = min_value
+        self._max_value = max_value
+        self._size = size
+        self._python_dtype = python_dtypes
 
     @property
     def format_char(self):
@@ -106,12 +143,9 @@
         return self._validate_for_single_value(value)
 
     def _validate_for_single_value(self, value: Any) -> bool:
-<<<<<<< HEAD
 
         if self._python_dtype and not isinstance(value, self._python_dtype):
             raise TypeError(f"The value {value} isn't of type {self._python_dtype}")
-=======
->>>>>>> 86e70f22
         if self._min_value is not None and value < self._min_value:
             raise ValueError(f"Value {value} is less than minimum {self._min_value}")
         if self._max_value is not None and value > self._max_value:
@@ -177,57 +211,18 @@
 # Floating point types
 class FLOAT(PrimitiveType):
     def __init__(self):
-<<<<<<< HEAD
         super().__init__('f', size=4, python_dtypes=(int, float))
-=======
-        super().__init__('f', size=4)
-
-    def validate(self, value: Any) -> bool:
-        # For sequence
-        if isinstance(value, Sequence):
-            if len(self._format_char) <= 1:
-                raise ArraySizeError(f"Array of length {len(value)} provided but expected a single value")
-            for i, v in enumerate(value):
-                if not isinstance(v, (int, float)):
-                    raise ValueError(f"FLOAT at index {i} isn't DOUBLE, but {type(v)} instead")
-
-        # For single case
-        elif not isinstance(value, (int, float)):
-            raise ValueError("FLOAT value must be a number")
-        return True
->>>>>>> 86e70f22
 
 
 class DOUBLE(PrimitiveType):
     def __init__(self):
-<<<<<<< HEAD
         super().__init__('d', size=8, python_dtypes=(int, float))
-=======
-        super().__init__('d', size=8)
-
-    def validate(self, value: Any) -> bool:
-        # For sequence
-        if isinstance(value, Sequence):
-            if len(self._format_char) <= 1:
-                raise ArraySizeError(f"Array of length {len(value)} provided but expected a single value")
-            for i, v in enumerate(value):
-                if not isinstance(v, (int, float)):
-                    raise ArraySizeError(f"Value at index {i} isn't DOUBLE, but {type(v)} instead")
-
-        # For single case
-        elif not isinstance(value, (int, float)):
-            raise ValueError("DOUBLE value must be a number")
-        return True
->>>>>>> 86e70f22
 
 
 # Character types
 class CHAR(PrimitiveType):
     def __init__(self):
         super().__init__('c', size=1, python_dtypes=(str, bytes))
-
-    def __class_getitem__(cls, item):
-        raise CharArrayError()
 
     def __class_getitem__(cls, item):
         raise CharArrayError()
